type Revision = number;
type Taggable = State | Computed | Watcher;

interface Signal<T> {
  get(): T;
}

<<<<<<< HEAD
=======
interface SignalOptions<T> {
  // The signal is passed in as the this value for context.
  equals?: (this: Signal<T>, t: T, t2: T) => boolean;
  // Callback called when isWatched becomes true, if it was previously false
  [$WATCHED]?: (this: Signal<T>) => void;
  // Callback called whenever isWatched becomes false, if it was previously true
  [$UNWATCHED]?: (this: Signal<T>) => void;
}

interface Trackable {
  [$COMPUTED_REFS]: Set<Computed<unknown>>;
  [$LAST_REVISION]: Revision;
  [$LATEST_REVISION]: Revision;
}

interface Watchable extends Trackable {
  [$WATCHED](): void;
  [$UNWATCHED](): void;
}

>>>>>>> e2c2a520
const $WATCHED = Symbol('watched');
const $UNWATCHED = Symbol('unwatched');
const $WATCHER_NOTIFY = Symbol('watcher notify');
const $LAST_REVISION = Symbol('last revision');
const $LATEST_REVISION = Symbol('latest revision');
const $COMPUTED_REFS = Symbol('computed references');

<<<<<<< HEAD
const TAGGED = new WeakMap<Tag, Taggable>();
const WATCHERS = new Set<Watcher>();

let consumeTags: boolean = true;
let currentRevision: Revision = 0;
let currentComputation: Set<Tag> | null = null;
let currentComputed: Computed | null = null;

class Tag {
  [$REVISION]: Revision = CURRENT_REVISION;
  constructor(context: Taggable) {
    TAGGED.add(this, context);
  }
}

function dirtyTag(tag: Tag): void {
  if (currentComputation?.has(tag))
    throw new Error('cannot dirty tag that has been used during a computation');
  tag[$REVISION] = ++currentRevision;
  notifyWatchers();
}

function consumeTag(tag: Tag): void {
  if (consumeTag) currentComputation?.add(tag);
}

function notifyWatchers(): void {
  for (let watcher of WATCHERS) watcher[$WATCHER_NOTIFY]();
}

function getMax(tags: Tag[]): Revision {
  return Math.max(...tags.map((t) => t[$REVISION]));
}

export namespace Signal {
  class State<T> implements Signal<T> {
    private tag = new Tag(this);
    private equals = (a: T, b: T): boolean => a === b;
    private [$WATCHED] = (): void => {};
    private [$UNWATCHED] = (): void => {};

    constructor(private value: T, options: SignalOptions<T> = {}) {
      this.equals = options.equals ?? this.equals;
      this[$WATCHED] = options[$WATCHED] ?? this[$WATCHED];
      this[$UNWATCHED] = options[$UNWATCHED] ?? this[$UNWATCHED];
    }

    get(): T {
      consumeTag(this.tag);
      return this.value;
    }

    set(value: T): void {
      if (this.equals(this.value, value)) return;
      this.value = value;
      dirtyTag(this.tag);
    }
  }

  class Computed<T = unknown> implements Signal<T> {
    private lastTags: Tag[] | undefined;
    private lastRevision: Revision | undefined;
    private lastValue: T | undefined;
    private tag = new Tag(this);
    private equals = (a: T, b: T): boolean => a === b;
    private [$WATCHED] = (): void => {};
    private [$UNWATCHED] = (): void => {};

    constructor(private cb: (this: Computed<T>) => T, options: SignalOptions<T> = {}) {
      this.equals = options.equals ?? this.equals;
      this[$WATCHED] = options[$WATCHED] ?? this[$WATCHED];
      this[$UNWATCHED] = options[$UNWATCHED] ?? this[$UNWATCHED];
    }

    get(): T {
      currentComputed = this;

      if (this.lastTags && getMax(this.lastTags) === this.lastRevision) {
        if (currentComputation && this.lastTags.length > 0)
          for (let tag of this.lastTags) currentComputation.add(tag);
        currentComputed = null;
        return this.lastValue;
      }

      let previousComputation = currentComputation;
      currentComputation = new Set<Tag>();

      try {
        this.lastValue = this.cb.call(this);
      } finally {
        let tags = Array.from(currentComputation);
        this.lastTags = tags;
        this.lastRevision = getMax(tags);

        if (previousComputation && tags.length > 0)
          for (let tag of tags) previousComputation.add(tag);

        currentComputation = previousComputation;
        currentComputed = null;
      }

      return this.lastValue;
    }
  }

  // This namespace includes "advanced" features that are better to
  // leave for framework authors rather than application developers.
  // Analogous to `crypto.subtle`
  namespace subtle {
    function untrack<T>(cb: () => T): T {
      try {
        consumeTags = false;
        return cb();
      } finally {
        consumeTags = true;
      }
    }

    // Get the current computed signal which is tracking any signal reads, if any
    function currentComputed(): Computed | null {
      return currentComputed;
    }

    // Returns ordered list of all signals which this one referenced
    // during the last time it was evaluated.
    // For a Watcher, lists the set of signals which it is watching.
    // function introspectSources(s: Computed | Watcher): (State | Computed)[];

    // Returns the Watchers that this signal is contained in, plus any
    // Computed signals which read this signal last time they were evaluated,
    // if that computed signal is (recursively) watched.
    // function introspectSinks(s: State | Computed): (Computed | Watcher)[];

    // True if this signal is "live", in that it is watched by a Watcher,
    // or it is read by a Computed signal which is (recursively) live.
    // function hasSinks(s: State | Computed): boolean;

    // True if this element is "reactive", in that it depends
    // on some other signal. A Computed where hasSources is false
    // will always return the same constant.
    // function hasSources(s: Computed | Watcher): boolean;

    class Watcher {
      private signals = new Set<Signal>();

      // When a (recursive) source of Watcher is written to, call this callback,
      // if it hasn't already been called since the last `watch` call.
      // No signals may be read or written during the notify.
      constructor(readonly notify: (this: Watcher) => void) {}

      // Add these signals to the Watcher's set, and set the watcher to run its
      // notify callback next time any signal in the set (or one of its dependencies) changes.
      // Can be called with no arguments just to reset the "notified" state, so that
      // the notify callback will be invoked again.
      watch(...signals: Signal[]): void {
        for (let signal of signals) {
          this.signals.add(signal);
          signal[$WATCHED].call(signal);
        }
        if (this.signals.size > 0) WATCHERS.add(this);
      }

      // Remove these signals from the watched set (e.g., for an effect which is disposed)
      unwatch(...signals: Signal[]): void {
        for (let signal of signals) {
          this.signals.delete(signal);
          signal[$UNWATCHED].call(signal);
        }
        if (this.signals.size === 0) WATCHERS.delete(this);
      }

      // Returns the set of sources in the Watcher's set which are still dirty, or is a computed signal
      // with a source which is dirty or pending and hasn't yet been re-evaluated
      getPending(): Signal[] {
        return Array.from(this.signals);
      }
    }

    // Hooks to observe being watched or no longer watched
    const watched = $WATCHED;
    const unwatched = $UNWATCHED;
=======
let consumptionEnabled: boolean = true;
let currentRevision: Revision = 0;
let currentComputation: Set<Trackable> | null = null;
let currentComputedRef: Computed<unknown> | null = null;
let watchers = new Set<Watcher>();
let computeds = new Set<Computed<unknown>>();

function consumeTracked(tracked: Trackable): void {
  if (consumptionEnabled) tracked[$LAST_REVISION] = tracked[$LATEST_REVISION];
  if (currentComputation) currentComputation.add(tracked);
}

function dirtyTracked(tracked: Trackable): void {
  tracked[$LATEST_REVISION] = ++currentRevision;
  notifyWatchers();
}

function isTrackedDirty(tracked: Trackable): boolean {
  return tracked[$LATEST_REVISION] > tracked[$LAST_REVISION];
}

function getMaxRevision(trackables: Trackable[]): Revision {
  return Math.max(0, ...trackables.map((tracked) => tracked[$LATEST_REVISION]));
}

function notifyWatchers(): void {
  for (let watcher of watchers) watcher[$WATCHER_NOTIFY].call(watcher);
}

class State<T> implements Signal<T>, Trackable, Watchable {
  [$COMPUTED_REFS] = new Set<Computed<unknown>>();
  [$LATEST_REVISION] = ++currentRevision;
  [$LAST_REVISION] = 0;
  [$WATCHED]() {}
  [$UNWATCHED]() {}

  constructor(private value: T, options: SignalOptions<T> = {}) {
    if (options.equals) this.equals = options.equals;
    if (options[$WATCHED]) this[$WATCHED] = options[$WATCHED];
    if (options[$UNWATCHED]) this[$UNWATCHED] = options[$UNWATCHED];
  }

  set(value: T): void {
    if (this.equals(this.value, value)) return;
    this.value = value;
    dirtyTracked(this);
  }

  get(): T {
    consumeTracked(this);
    return this.value;
  }

  private equals(t: T, t2: T): boolean {
    return t === t2;
  }
}

class Computed<T> implements Signal<T>, Trackable, Watchable {
  private declare lastValue: T;
  lastTracked: Trackable[] = [];
  [$COMPUTED_REFS] = new Set<Computed<unknown>>();
  [$LATEST_REVISION] = ++currentRevision;
  [$LAST_REVISION] = 0;
  [$WATCHED]() {}
  [$UNWATCHED]() {}

  constructor(private getValue: () => T, options: SignalOptions<T> = {}) {
    if (options[$WATCHED]) this[$WATCHED] = options[$WATCHED];
    if (options[$UNWATCHED]) this[$UNWATCHED] = options[$UNWATCHED];
  }

  getPending(): Trackable[] {
    return this.lastTracked.filter(isTrackedDirty);
  }

  get(): T {
    if (
      this.lastTracked.length > 0
      && this[$LATEST_REVISION] >= getMaxRevision(this.lastTracked)
    ) {
      if (currentComputation && this.lastTracked.length > 0)
        for (let tracked of this.lastTracked) currentComputation.add(tracked);
      consumeTracked(this);
      return this.lastValue;
    }

    let previousComputation = currentComputation;
    currentComputation = new Set<Trackable>();
    currentComputedRef = this;

    for (let tracked of this.lastTracked) tracked[$COMPUTED_REFS].delete(this);

    try {
      this.lastValue = this.getValue.call(this);
    } finally {
      this.lastTracked = Array.from(currentComputation ?? []);
      dirtyTracked(this);
      consumeTracked(this);

      if (previousComputation)
        for (let tracked of currentComputation)
          previousComputation.add(tracked);

      for (let tracked of this.lastTracked) tracked[$COMPUTED_REFS].add(this);

      currentComputation = previousComputation;
      currentComputedRef = null;
    }

    return this.lastValue;
>>>>>>> e2c2a520
  }
}

// This namespace includes "advanced" features that are better to
// leave for framework authors rather than application developers.
// Analogous to `crypto.subtle`
function untrack<T>(cb: () => T): T {
  consumptionEnabled = false;
  try {
    return cb();
  } finally {
    consumptionEnabled = true;
  }
}

// Get the current computed signal which is tracking any signal reads, if any
function currentComputed(): Computed<unknown> | undefined {
  return currentComputedRef ?? undefined;
}

// Returns ordered list of all signals which this one referenced
// during the last time it was evaluated.
// For a Watcher, lists the set of signals which it is watching.
function introspectSources(sink: Computed<unknown> | Watcher): Trackable[] {
  if (sink instanceof Computed) return sink.lastTracked;
  if (sink instanceof Watcher) return Array.from(sink.watched);
  return [];
}

// Returns the Watchers that this signal is contained in, plus any
// Computed signals which read this signal last time they were evaluated,
// if that computed signal is (recursively) watched.
function introspectSinks(
  source: State<unknown> | Computed<unknown>
): (Computed<unknown> | Watcher)[] {
  return Array.from(new Set([
    ...Array.from(watchers).filter((watcher) => watcher.watched.has(source)),
    ...source[$COMPUTED_REFS],
  ]));
}

// True if this signal is "live", in that it is watched by a Watcher,
// or it is read by a Computed signal which is (recursively) live.
function hasSinks(source: State<unknown> | Computed<unknown>): boolean {
  if (source[$COMPUTED_REFS].size > 0) return true;
  for (let watcher of watchers) if (watcher.watched.has(source)) return true;
  return false;
}

// True if this element is "reactive", in that it depends
// on some other signal. A Computed where hasSources is false
// will always return the same constant.
function hasSources(sink: Computed<unknown> | Watcher): boolean {
  if (sink instanceof Computed) return sink.lastTracked.length > 0;
  if (sink instanceof Watcher) return sink.watched.size > 0;
  return false;
}

class Watcher {
  watched = new Set<Watchable>();
  [$WATCHER_NOTIFY]: (this: Watcher) => void;

  // When a (recursive) source of Watcher is written to, call this callback,
  // if it hasn't already been called since the last `watch` call.
  // No signals may be read or written during the notify.
  constructor(notify: (this: Watcher) => void) {
    this[$WATCHER_NOTIFY] = notify;
  }

  // Add these signals to the Watcher's set, and set the watcher to run its
  // notify callback next time any signal in the set (or one of its dependencies) changes.
  // Can be called with no arguments just to reset the "notified" state, so that
  // the notify callback will be invoked again.
  watch(...watchables: Watchable[]): void {
    for (let watchable of watchables) {
      this.watched.add(watchable);
      watchable[$WATCHED]();
    }
    if (this.watched.size > 0) watchers.add(this);
  }

  // Remove these signals from the watched set (e.g., for an effect which is disposed)
  unwatch(...watchables: Watchable[]): void {
    for (let watchable of watchables) {
      this.watched.delete(watchable);
      watchable[$UNWATCHED]();
    }
    if (this.watched.size === 0) watchers.delete(this);
  }

  // Returns the set of sources in the Watcher's set which are still dirty, or is a computed signal
  // with a source which is dirty or pending and hasn't yet been re-evaluated
  getPending(): Trackable[] {
    return Array.from(this.watched).filter(isTrackedDirty);
  }
}

export const Signal = {
  State,
  Computed,
  subtle: {
    Watcher,
    currentComputed,
    introspectSinks,
    introspectSources,
    hasSources,
    hasSinks,
    untrack,
    watched: $WATCHED,
    unwatched: $UNWATCHED,
  },
};<|MERGE_RESOLUTION|>--- conflicted
+++ resolved
@@ -1,12 +1,9 @@
 type Revision = number;
-type Taggable = State | Computed | Watcher;
 
 interface Signal<T> {
   get(): T;
 }
 
-<<<<<<< HEAD
-=======
 interface SignalOptions<T> {
   // The signal is passed in as the this value for context.
   equals?: (this: Signal<T>, t: T, t2: T) => boolean;
@@ -27,7 +24,6 @@
   [$UNWATCHED](): void;
 }
 
->>>>>>> e2c2a520
 const $WATCHED = Symbol('watched');
 const $UNWATCHED = Symbol('unwatched');
 const $WATCHER_NOTIFY = Symbol('watcher notify');
@@ -35,189 +31,6 @@
 const $LATEST_REVISION = Symbol('latest revision');
 const $COMPUTED_REFS = Symbol('computed references');
 
-<<<<<<< HEAD
-const TAGGED = new WeakMap<Tag, Taggable>();
-const WATCHERS = new Set<Watcher>();
-
-let consumeTags: boolean = true;
-let currentRevision: Revision = 0;
-let currentComputation: Set<Tag> | null = null;
-let currentComputed: Computed | null = null;
-
-class Tag {
-  [$REVISION]: Revision = CURRENT_REVISION;
-  constructor(context: Taggable) {
-    TAGGED.add(this, context);
-  }
-}
-
-function dirtyTag(tag: Tag): void {
-  if (currentComputation?.has(tag))
-    throw new Error('cannot dirty tag that has been used during a computation');
-  tag[$REVISION] = ++currentRevision;
-  notifyWatchers();
-}
-
-function consumeTag(tag: Tag): void {
-  if (consumeTag) currentComputation?.add(tag);
-}
-
-function notifyWatchers(): void {
-  for (let watcher of WATCHERS) watcher[$WATCHER_NOTIFY]();
-}
-
-function getMax(tags: Tag[]): Revision {
-  return Math.max(...tags.map((t) => t[$REVISION]));
-}
-
-export namespace Signal {
-  class State<T> implements Signal<T> {
-    private tag = new Tag(this);
-    private equals = (a: T, b: T): boolean => a === b;
-    private [$WATCHED] = (): void => {};
-    private [$UNWATCHED] = (): void => {};
-
-    constructor(private value: T, options: SignalOptions<T> = {}) {
-      this.equals = options.equals ?? this.equals;
-      this[$WATCHED] = options[$WATCHED] ?? this[$WATCHED];
-      this[$UNWATCHED] = options[$UNWATCHED] ?? this[$UNWATCHED];
-    }
-
-    get(): T {
-      consumeTag(this.tag);
-      return this.value;
-    }
-
-    set(value: T): void {
-      if (this.equals(this.value, value)) return;
-      this.value = value;
-      dirtyTag(this.tag);
-    }
-  }
-
-  class Computed<T = unknown> implements Signal<T> {
-    private lastTags: Tag[] | undefined;
-    private lastRevision: Revision | undefined;
-    private lastValue: T | undefined;
-    private tag = new Tag(this);
-    private equals = (a: T, b: T): boolean => a === b;
-    private [$WATCHED] = (): void => {};
-    private [$UNWATCHED] = (): void => {};
-
-    constructor(private cb: (this: Computed<T>) => T, options: SignalOptions<T> = {}) {
-      this.equals = options.equals ?? this.equals;
-      this[$WATCHED] = options[$WATCHED] ?? this[$WATCHED];
-      this[$UNWATCHED] = options[$UNWATCHED] ?? this[$UNWATCHED];
-    }
-
-    get(): T {
-      currentComputed = this;
-
-      if (this.lastTags && getMax(this.lastTags) === this.lastRevision) {
-        if (currentComputation && this.lastTags.length > 0)
-          for (let tag of this.lastTags) currentComputation.add(tag);
-        currentComputed = null;
-        return this.lastValue;
-      }
-
-      let previousComputation = currentComputation;
-      currentComputation = new Set<Tag>();
-
-      try {
-        this.lastValue = this.cb.call(this);
-      } finally {
-        let tags = Array.from(currentComputation);
-        this.lastTags = tags;
-        this.lastRevision = getMax(tags);
-
-        if (previousComputation && tags.length > 0)
-          for (let tag of tags) previousComputation.add(tag);
-
-        currentComputation = previousComputation;
-        currentComputed = null;
-      }
-
-      return this.lastValue;
-    }
-  }
-
-  // This namespace includes "advanced" features that are better to
-  // leave for framework authors rather than application developers.
-  // Analogous to `crypto.subtle`
-  namespace subtle {
-    function untrack<T>(cb: () => T): T {
-      try {
-        consumeTags = false;
-        return cb();
-      } finally {
-        consumeTags = true;
-      }
-    }
-
-    // Get the current computed signal which is tracking any signal reads, if any
-    function currentComputed(): Computed | null {
-      return currentComputed;
-    }
-
-    // Returns ordered list of all signals which this one referenced
-    // during the last time it was evaluated.
-    // For a Watcher, lists the set of signals which it is watching.
-    // function introspectSources(s: Computed | Watcher): (State | Computed)[];
-
-    // Returns the Watchers that this signal is contained in, plus any
-    // Computed signals which read this signal last time they were evaluated,
-    // if that computed signal is (recursively) watched.
-    // function introspectSinks(s: State | Computed): (Computed | Watcher)[];
-
-    // True if this signal is "live", in that it is watched by a Watcher,
-    // or it is read by a Computed signal which is (recursively) live.
-    // function hasSinks(s: State | Computed): boolean;
-
-    // True if this element is "reactive", in that it depends
-    // on some other signal. A Computed where hasSources is false
-    // will always return the same constant.
-    // function hasSources(s: Computed | Watcher): boolean;
-
-    class Watcher {
-      private signals = new Set<Signal>();
-
-      // When a (recursive) source of Watcher is written to, call this callback,
-      // if it hasn't already been called since the last `watch` call.
-      // No signals may be read or written during the notify.
-      constructor(readonly notify: (this: Watcher) => void) {}
-
-      // Add these signals to the Watcher's set, and set the watcher to run its
-      // notify callback next time any signal in the set (or one of its dependencies) changes.
-      // Can be called with no arguments just to reset the "notified" state, so that
-      // the notify callback will be invoked again.
-      watch(...signals: Signal[]): void {
-        for (let signal of signals) {
-          this.signals.add(signal);
-          signal[$WATCHED].call(signal);
-        }
-        if (this.signals.size > 0) WATCHERS.add(this);
-      }
-
-      // Remove these signals from the watched set (e.g., for an effect which is disposed)
-      unwatch(...signals: Signal[]): void {
-        for (let signal of signals) {
-          this.signals.delete(signal);
-          signal[$UNWATCHED].call(signal);
-        }
-        if (this.signals.size === 0) WATCHERS.delete(this);
-      }
-
-      // Returns the set of sources in the Watcher's set which are still dirty, or is a computed signal
-      // with a source which is dirty or pending and hasn't yet been re-evaluated
-      getPending(): Signal[] {
-        return Array.from(this.signals);
-      }
-    }
-
-    // Hooks to observe being watched or no longer watched
-    const watched = $WATCHED;
-    const unwatched = $UNWATCHED;
-=======
 let consumptionEnabled: boolean = true;
 let currentRevision: Revision = 0;
 let currentComputation: Set<Trackable> | null = null;
@@ -329,7 +142,6 @@
     }
 
     return this.lastValue;
->>>>>>> e2c2a520
   }
 }
 
